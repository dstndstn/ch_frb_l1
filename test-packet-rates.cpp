#include <sys/time.h>
#include <arpa/inet.h>
#include <unistd.h>
#include <iostream>
#include <sstream>
#include <ch_frb_io.hpp>
#include <chlog.hpp>
#include <l1-rpc.hpp>
#include <l1-prometheus.hpp>

using namespace std;
using namespace ch_frb_io;

int main(int argc, char** argv) {
    int nstreams = 32;
    int nbeams = 1;
    int nsenders = 256;
    
    int rpc_port = 5555;
    int udp_port = 6677;
    int prometheus_port = 8888;
    
    float drop_rate = 0.01;
    
    int c;
    while ((c = getopt(argc, argv, "a:p:P:b:u:ws:n:h")) != -1) {
        switch (c) {
        case 'n':
            nstreams = atoi(optarg);
            break;
        case 's':
            nsenders = atoi(optarg);
            break;
        case 'p':
            rpc_port = atoi(optarg);
            break;
        case 'P':
            prometheus_port = atoi(optarg);
            break;
        case 'u':
            udp_port = atoi(optarg);
            break;
        case 'd':
            drop_rate = atof(optarg);
            break;
        case 'h':
        case '?':
        default:
            cout << string(argv[0]) << ": [-n <N streams/NICs/RPC endpoints, default 32>] [-p <RPC port number start>] [-P <prometheus port number start] [-u <L1 udp-port start>] [-s <N> to fake receiving packets from N senders (default 256)] [-h for help]" << endl;
            cout << "eg,  -a tcp://127.0.0.1:5555" << endl;
            cout << "     -p 5555" << endl;
            cout << "     -b 78" << endl;
            return 0;
        }
    }
    argc -= optind;
    argv += optind;

    chime_log_open_socket();
    chime_log_set_thread_name("main");

    int nupfreq = 4;
    int nt_per = 16;
    int fpga_per = 400;

    output_device::initializer out_params;
    out_params.device_name = "";
    // debug
    out_params.verbosity = 3;
    std::shared_ptr<output_device> outdev = output_device::make(out_params);

    std::vector<std::shared_ptr<intensity_network_stream> > streams;
    std::vector<std::shared_ptr<L1RpcServer> > rpcs;
    std::vector<std::shared_ptr<L1PrometheusServer> > promethei;
    std::vector<std::thread> rpc_threads(nstreams);

    FILE* fout = fopen("test-packet-rates.yaml", "w");
    fprintf(fout, "rpc_address: [ ");

    for (int i=0; i<nstreams; i++) {
        intensity_network_stream::initializer ini;
        for (int b=0; b<nbeams; b++)
            ini.beam_ids.push_back(1 + (i*nbeams) + b);
        ini.nupfreq = nupfreq;
        ini.nt_per_packet = nt_per;
        ini.fpga_counts_per_sample = fpga_per;
        //ini.force_fast_kernels = HAVE_AVX2;

        ini.telescoping_ringbuf_capacity.push_back(4);
        ini.telescoping_ringbuf_capacity.push_back(4);
        ini.telescoping_ringbuf_capacity.push_back(4);
        ini.telescoping_ringbuf_capacity.push_back(4);
    
        ini.udp_port = udp_port + i;
        ini.output_devices.push_back(outdev);

        shared_ptr<intensity_network_stream> stream = intensity_network_stream::make(ini);
        stream->start_stream();

        streams.push_back(stream);
        
        string rpc_addr = "tcp://127.0.0.1:" + to_string(rpc_port + i);
        std::vector<std::shared_ptr<rf_pipelines::intensity_injector> > inj;
        shared_ptr<ch_frb_l1::mask_stats_map> ms = make_shared<ch_frb_l1::mask_stats_map>();
<<<<<<< HEAD
        vector<shared_ptr<const bonsai::dedisperser> > bonsais;
        shared_ptr<L1RpcServer> rpc = make_shared<L1RpcServer>(stream, ms, bonsais, rpc_addr);
=======
        shared_ptr<L1RpcServer> rpc = make_shared<L1RpcServer>(stream, inj, ms, true, rpc_addr);
>>>>>>> 306278e9
        rpcs.push_back(rpc);
        rpc_threads[i] = rpc->start();
        
        fprintf(fout, "%s\"%s\"", (i>0 ? ", " : ""), rpc_addr.c_str());
        
        chlog("Starting RPC server on port " << rpc_addr);

        string pro_addr = to_string(prometheus_port + i);
        shared_ptr<L1PrometheusServer> pro = start_prometheus_server(pro_addr, stream, ms);
        if (!pro) {
            return -1;
        }
        cout << "Started prometheus server on " << pro_addr << endl;
        promethei.push_back(pro);
    }

    fprintf(fout, " ]\n");
    fclose(fout);
    
    std::random_device rd;
    std::mt19937 rng(rd());
    rng.seed(42);
    std::uniform_real_distribution<> rando(0.0, 1.0);

    std::vector<struct sockaddr_in> senders(nsenders);
    for (int i=0; i<nsenders; i++) {
        int pos = (i % 10);
        int val = i / 10;
        int rack = val % 14;
        val = val / 14;
        int ns = val;

        string sender = "10.1." + to_string(ns * 100 + rack) + "." +
            to_string(pos + 10);
        //+ to_string(i / 16) + "." + to_string(i % 16);
        cout << "IP: " << sender << endl;
        if (!inet_aton(sender.c_str(), &(senders[i].sin_addr))) {
            cout << "Failed to parse sender address: " << sender << endl;
            exit(-1);
        }
        senders[i].sin_port = htons(8888);
    }

    // If a NIC receives 4 beams x 16k frequencies x 1k samples/sec * 8 bit = 512 Gbitps
    // With 256 L0 nodes, each is doing 16k/256 = 64 frequencies
    // Each L0 node processes all 1024 beams for its set of frequencies
    // Each packet has 4 beams x 64 frequencies x 16 samples = 4kbytes
    // Each L0 node has to send 64 packets / second to each L1 node (1k samples/sec / 16 samples/packet)

    int packet_nbytes = 4096;
    float sleep_usec = 1e6 / float(64 * 256 * nstreams); // = 61 microseconds / nstreams

    // how much of the time do we spend computing?
    sleep_usec *= 0.4;

    float tosleep = 0.0;

    int ndropped = 0;
    int nsent = 0;

    struct timeval tv0, tv1;
    gettimeofday(&tv0, NULL);

    for (int k=0;; k++) {

        for (int i=0; i<nstreams; i++) {
            for (int s=0; s<nsenders; s++) {
                // Drop this packet?
                if (rando(rng) <= drop_rate) {
                    ndropped++;
                } else {
                    streams[i]->fake_packet_from(senders[s], packet_nbytes);
                    nsent++;
                }
                tosleep += sleep_usec * 2.0 * rando(rng);
                if (tosleep > 1.) {
                    int isleep = (int)tosleep;
                    tosleep -= isleep;
                    usleep(isleep);
                }
            }
        }
        if (k && (k % 64 == 0)) {
            cout << "Sent " << nsent << ", dropped " << ndropped << endl;
            gettimeofday(&tv1, NULL);
            double dt = (tv1.tv_sec - tv0.tv_sec + 1e-6*(tv1.tv_usec - tv0.tv_usec));
            cout << "Average packet rate from one L0 to one L1 port: " << (double(nsent) / (dt * nstreams * nsenders))
                 << " out of target " << ((double)(nsent + ndropped) / (dt * nstreams * nsenders)) << endl;
            tv0 = tv1;
            nsent = ndropped = 0;
        }
    }
    chlog("Exiting");

    //rpc.do_shutdown();
    //rpc_thread.join();
}<|MERGE_RESOLUTION|>--- conflicted
+++ resolved
@@ -102,12 +102,8 @@
         string rpc_addr = "tcp://127.0.0.1:" + to_string(rpc_port + i);
         std::vector<std::shared_ptr<rf_pipelines::intensity_injector> > inj;
         shared_ptr<ch_frb_l1::mask_stats_map> ms = make_shared<ch_frb_l1::mask_stats_map>();
-<<<<<<< HEAD
         vector<shared_ptr<const bonsai::dedisperser> > bonsais;
-        shared_ptr<L1RpcServer> rpc = make_shared<L1RpcServer>(stream, ms, bonsais, rpc_addr);
-=======
-        shared_ptr<L1RpcServer> rpc = make_shared<L1RpcServer>(stream, inj, ms, true, rpc_addr);
->>>>>>> 306278e9
+        shared_ptr<L1RpcServer> rpc = make_shared<L1RpcServer>(stream, inj, ms, bonsais, true, rpc_addr);
         rpcs.push_back(rpc);
         rpc_threads[i] = rpc->start();
         

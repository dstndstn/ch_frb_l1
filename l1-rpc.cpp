#include <fstream>
#include <unistd.h>
#include <sys/time.h>
#include <sys/statvfs.h>
#include <stdio.h>
#include <thread>
#include <queue>
#include <cstdio>

#include <zmq.hpp>
#include <msgpack.hpp>

#include "ch_frb_io.hpp"
#include "ch_frb_l1.hpp"
#include "l1-rpc.hpp"
#include "rpc.hpp"
#include "chlog.hpp"

using namespace std;
using namespace ch_frb_io;

/*
 The L1 RPC server is structured as a typical ZeroMQ multi-threaded
 server (eg, http://zguide.zeromq.org/cpp:asyncsrv), with some tweaks
 as described below.

 There is a client-facing ZeroMQ socket, _frontend, listening on a TCP
 port.  The main server thread (run()) pulls requests off this socket.
 It answers simple requests immediately, and queues long-running
 requests for worker thread(s) to process.

 Long-running requests include the "write_chunks" request, which
 writes assembled_chunks to disk.

 write_chunks requests are represented as write_chunk_request structs
 and placed in a priority queue.  (We manage the priority-queue aspect
 ourselves, because there are some complexities.)

 The main RPC server communicates with the RPC worker thread(s) using
 the in-memory _backend ZeroMQ socket.

 In the typical ZeroMQ multi-threaded server, the main server process
 communicates with the worker processes by sending messages on the
 _backend socket, but instead we use our work queue and a condition
 variable.  This provides for load-balancing the worker threads.

 The RPC calls are fully asynchronous; a single request may generate
 zero or more replies.  To keep things organized, each request has a
 header with the function name, and an integer "token".  Each reply to
 that request includes that token.


 Additional notes:
 
 - I originally wanted the client to use a single ROUTER socket to
 talk to multiple servers (each with ROUTER sockets), but it turns out
 that ROUTER-to-ROUTER is tricky to get working correctly... in fact,
 I got a python implementation working but never did get the C++
 server (which I thought was the same code) working; the issue is that
 ROUTER sockets don't want to send a message to a peer until they have
 exchanged a handshake with the peer; this happens *asynchronously*
 after a connect() call, and there does not appear to be a way to find
 out when that process is finished.  So instead the rpc_client.py uses
 one DEALER socket to talk to each server, and uses poll() to listen
 for messages from any of them.  This polling is not a busy-loop, and
 it uses only one or two ZeroMQ threads per context.

 */


// -------------------------------------------------------------------------------------------------
//
// Utils


typedef std::lock_guard<std::mutex> scoped_lock;
typedef std::unique_lock<std::mutex> ulock;


static string msg_string(zmq::message_t &msg) {
    return string(static_cast<const char*>(msg.data()), msg.size());
}

// helper for the next function
static void myfree(void* p, void*) {
    ::free(p);
}
// Convert a msgpack buffer to a ZeroMQ message; the buffer is released.
static zmq::message_t* sbuffer_to_message(msgpack::sbuffer &buffer) {
    zmq::message_t* msg = new zmq::message_t(buffer.data(), buffer.size(), myfree);
    buffer.release();
    return msg;
}

// Create a tiny ZeroMQ message containing the given integer, msgpacked.
static zmq::message_t* token_to_message(uint32_t token) {
    msgpack::sbuffer buffer;
    msgpack::pack(buffer, token);
    zmq::message_t* replymsg = sbuffer_to_message(buffer);
    return replymsg;
}

inline struct timeval get_time()
{
    struct timeval ret;
    if (gettimeofday(&ret, NULL) < 0)
	throw std::runtime_error("gettimeofday() failed");
    return ret;
}

inline double time_diff(const struct timeval &tv1, const struct timeval &tv2)
{
    return (tv2.tv_sec - tv1.tv_sec) + 1.0e-6 * (tv2.tv_usec - tv1.tv_usec);
}


// -------------------------------------------------------------------------------------------------
//
// l1_backend_queue
//
// This data structure is a just thread-safe queue of (WriteChunks_Reply, client, token) triples.
// It is used to send WriteChunks_Reply objects back to the RpcServer (from an I/O thread).
//
// The 'client' and 'token' are needed so that the RpcServer can send its asynchronous WriteChunks_Reply.
// If 'client' is a null pointer, this means that no asynchronous WriteChunks_Reply should be sent.


class l1_backend_queue {
public:
    struct entry {
	zmq::message_t *client = nullptr;
	uint32_t token = 0;
	WriteChunks_Reply reply;   // note: includes (filename, success, error_message)
    };

    void enqueue_write_reply(const shared_ptr<entry> &e);

    // Note: dequeue_write_reply() is nonblocking!  
    // If the queue is empty, it immediately returns an empty pointer.
    shared_ptr<entry> dequeue_write_reply();

protected:
    std::queue<shared_ptr<entry>> _entries;
    std::mutex _lock;
};


void l1_backend_queue::enqueue_write_reply(const shared_ptr<l1_backend_queue::entry> &e)
{
    if (!e)
	throw runtime_error("internal error: null pointer in l1_backend_queue::enqueue_write_reply()");

    lock_guard<mutex> lg(_lock);
    _entries.push(e);
}

shared_ptr<l1_backend_queue::entry> l1_backend_queue::dequeue_write_reply()
{
    shared_ptr<l1_backend_queue::entry> ret;
    lock_guard<mutex> lg(_lock);

    if (!_entries.empty()) {
	ret = _entries.front();
	_entries.pop();
    }

    return ret;
}


// -------------------------------------------------------------------------------------------------
//
// l1_write_request
//
// Reminder: the chunk-writing path now works as follows.  When we want to write a chunk, we
// send an object of type 'ch_frb_io::write_chunk_request' to the I/O thread pool in ch_frb_io.
// If the virtual "callback" write_chunk_request::write_callback() is defined, then the I/O thread
// will call this function when the write request completes.
//
// The l1_write_request is a subclass of ch_frb_io::write_chunk_request, whose callback function
// constructs a WriteChunks_Reply object, and puts it in the RpcServer's backend_queue.
//
// The upshot is: if the RpcServer submits l1_write_requests to the output_device_pool, then a
// WriteChunks_Reply object will show up in RpcServer::_backend_queue when the write completes.


struct l1_write_request : public ch_frb_io::write_chunk_request {
    // Note: inherits the following members from write_chunk_request base class
    //    shared_ptr<ch_frb_io::assembled_chunk> chunk;
    //    string filename;
    //    int priority;

    shared_ptr<l1_backend_queue> backend_queue;
    zmq::message_t *client = NULL;
    uint32_t token = 0;

    virtual void write_callback(const string &error_message) override;
};


void l1_write_request::write_callback(const string &error_message)
{
    shared_ptr<l1_backend_queue::entry> e = make_shared<l1_backend_queue::entry> ();
    e->client = this->client;
    e->token = this->token;

    WriteChunks_Reply &rep = e->reply;
    rep.beam = chunk->beam_id;
    rep.fpga0 = chunk->fpga_begin;
    rep.fpgaN = chunk->fpga_end - chunk->fpga_begin;
    rep.success = (error_message.size() == 0);
    rep.filename = this->filename;
    rep.error_message = error_message;

    //cout << "l1_write_request: write_callback for " << rep.filename << "success " << rep.success << ", errmsg " << rep.error_message << endl;
    
    backend_queue->enqueue_write_reply(e);
}


// -------------------------------------------------------------------------------------------------


L1RpcServer::L1RpcServer(shared_ptr<ch_frb_io::intensity_network_stream> stream,
                         const string &port,
                         const string &cmdline,
                         zmq::context_t *ctx) :
    _command_line(cmdline),
    _ctx(ctx ? ctx : new zmq::context_t()),
    _created_ctx(ctx == NULL),
    _frontend(*_ctx, ZMQ_ROUTER),
    _backend_queue(make_shared<l1_backend_queue>()),
    _output_devices(stream->ini_params.output_devices),
    _shutdown(false),
    _stream(stream)
{
    if (port.length())
        _port = port;
    else
        _port = "tcp://*:" + std::to_string(default_port_l1_rpc);

    _time0 = get_time();

    // Set my identity
    _frontend.setsockopt(ZMQ_IDENTITY, _port);
    // Require messages sent on the frontend socket to have valid addresses.
    _frontend.setsockopt(ZMQ_ROUTER_MANDATORY, 1);
}


L1RpcServer::~L1RpcServer() {
    _frontend.close();
    if (_created_ctx)
        delete _ctx;
}

bool L1RpcServer::is_shutdown() {
    scoped_lock l(_q_mutex);
    return _shutdown;
}

void L1RpcServer::set_writechunk_status(string filename,
                                        string status,
                                        string error_message) {
    {
        ulock u(_status_mutex);
        _write_chunk_status[filename] = make_pair(status, error_message);
	u.unlock();

	string s = (error_message.size() > 0) ? (", error_message='" + error_message + "'") : "";
	chlog("Set writechunk status for " << filename << " to " << status << s);
    }
}

// For testing purposes, enqueue a chunk for writing as though an RPC
// client requested it.
void L1RpcServer::enqueue_write_request(std::shared_ptr<ch_frb_io::assembled_chunk> chunk,
                                        std::string filename,
                                        int priority) {
    shared_ptr<l1_write_request> w = make_shared<l1_write_request> ();
    w->chunk = chunk;
    w->filename = filename;
    w->priority = priority;
    w->backend_queue = this->_backend_queue;

    bool ret = _output_devices.enqueue_write_request(w);

    if (!ret) {
	// Request failed to queue.  In testing/debugging, it makes most sense to throw an exception.
	throw runtime_error("L1RpcServer::enqueue_write_request: filename '" + filename + "' failed to queue");
    }
}


// Main thread for L1 RPC server.
void L1RpcServer::run() {
    chime_log_set_thread_name("L1-RPC-server");
    chlog("bind(" << _port << ")");
    _frontend.bind(_port);
    
    // Important: we set a timeout on the frontend socket, so that the RPC server
    // will check the backend_queue (and the shutdown flag) every 100 milliseconds.

    int timeout = 100;   // milliseconds
    _frontend.setsockopt(ZMQ_RCVTIMEO, &timeout, sizeof(timeout));

    // Main receive loop.  
    // We check the shutdown flag and the backend_queue in every iteration.
    while (!is_shutdown()) {
	_check_backend_queue();

        zmq::message_t client;
        zmq::message_t msg;

	// New request.  Should be exactly two message parts.
	int more;
	bool ok;

	ok = _frontend.recv(&client);
	if (!ok) {
	    if (errno == EAGAIN)
		continue;   // Timed out, back to top of main receive loop...
	    chlog("Failed to receive message on frontend socket!");
	    break;
	}
	chlog("Received RPC request from client: " << msg_string(client));
	more = _frontend.getsockopt<int>(ZMQ_RCVMORE);
	if (!more) {
	    chlog("Expected two message parts on frontend socket!");
	    continue;
	}
	ok = _frontend.recv(&msg);
	if (!ok) {
	    chlog("Failed to receive second message on frontend socket!");
	    continue;
	}
	more = _frontend.getsockopt<int>(ZMQ_RCVMORE);
	if (more) {
	    chlog("Expected only two message parts on frontend socket!");
	    // recv until !more?
	    while (more) {
		ok = _frontend.recv(&msg);
		if (!ok) {
		    chlog("Failed to recv() while dumping bad message on frontend socket!");
		    break;
		}
		more = _frontend.getsockopt<int>(ZMQ_RCVMORE);
	    }
	    continue;
	}

	try {
	    _handle_request(&client, &msg);
	} catch (const std::exception& e) {
	    chlog("Warning: Failed to handle RPC request... ignoring!  Error: " << e.what());
	    try {
		msgpack::object_handle oh = msgpack::unpack(reinterpret_cast<const char *>(msg.data()), msg.size());
		msgpack::object obj = oh.get();
		chlog("  message: " << obj);
	    } catch (...) {
		chlog("  failed to un-msgpack message");
	    }
	}
    }

    chlog("L1 RPC server: exiting.");
}

std::thread L1RpcServer::start() {
    thread t(std::bind(&L1RpcServer::run, this));
    // t.detach();  // commented out, since we now join the thread in ch-frb-l1.cpp
    return t;
}

void L1RpcServer::do_shutdown() {
    ulock u(_q_mutex);
    _stream->end_stream();
    _shutdown = true;
    u.unlock();
    _stream->join_threads();
}


int L1RpcServer::_handle_request(zmq::message_t* client, zmq::message_t* request) {
    const char* req_data = reinterpret_cast<const char *>(request->data());
    std::size_t offset = 0;

    // Unpack the function name (string)
    msgpack::object_handle oh = msgpack::unpack(req_data, request->size(), offset);
    Rpc_Request rpcreq = oh.get().as<Rpc_Request>();
    string funcname = rpcreq.function;
    uint32_t token = rpcreq.token;

    chlog("Received RPC request for function: '" << funcname << "'");
    //from client '" << msg_string(*client) << "'");

    if (funcname == "shutdown") {
        chlog("Shutdown requested.");
        do_shutdown();
        return 0;

    } else if ((funcname == "start_logging") ||
               (funcname == "stop_logging")) {
        // grab address argument
        msgpack::object_handle oh = msgpack::unpack(req_data, request->size(), offset);
        string addr = oh.get().as<string>();
        chlog("Logging request: " << funcname << ", address " << addr);

        if (funcname == "start_logging") {
            chime_log_add_server(addr);
        } else {
            chime_log_remove_server(addr);
        }
<<<<<<< HEAD
        //usleep(100000);
        //chlog("chlog remote logging request received.  Hello!");
=======
        usleep(100000);
        chlog("chlog remote logging request received.  Hello!");
>>>>>>> 8b721768
        return 0;

    } else if (funcname == "stream") {
        // grab arguments: [ "acq_name", "acq_dev", "acq_meta.json",
        //                   [ beam ids ] ]
        msgpack::object_handle oh = msgpack::unpack(req_data, request->size(), offset);
        if (oh.get().via.array.size != 5) {
            chlog("stream RPC: failed to parse input arguments: expected array of size 5");
            return -1;
        }
        string acq_name = oh.get().via.array.ptr[0].as<string>();
        string acq_dev = oh.get().via.array.ptr[1].as<string>();
        string acq_meta = oh.get().via.array.ptr[2].as<string>();
        bool acq_new = oh.get().via.array.ptr[4].as<bool>();
        // grab beam_ids
        vector<int> beam_ids;
        int nbeams = oh.get().via.array.ptr[3].via.array.size;
        for (size_t i=0; i<nbeams; i++) {
            int beam = oh.get().via.array.ptr[3].via.array.ptr[i].as<int>();
            // Be forgiving about requests to stream beams that we
            // aren't handling -- otherwise the client has to keep
            // track of which L1 server has which beams, which is a
            // pain.
            bool found = false;
            for (int b : _stream->ini_params.beam_ids) {
                if (b == beam) {
                    found = true;
                    break;
                }
            }
            if (found)
                beam_ids.push_back(beam);
            else
                chlog("Stream request for beam " << beam << " which isn't being handled by this node.  Ignoring.");
        }

        chlog("Stream request: \"" << acq_name << "\", device=\"" << acq_dev << "\", " << beam_ids.size() << " beams.");
        if (beam_ids.size()) {
            for (size_t i=0; i<beam_ids.size(); i++)
                chlog("  beam " << beam_ids[i]);
        }
        // Default to all beams if no beams were specified.
        // (note that we use nbeams: the number of specified beams, even if
        // none of them are owned by this node.  The beams owned by this node
        // that aren't in the specified set will have streaming turned off.)
        if (nbeams == 0)
            beam_ids = _stream->ini_params.beam_ids;
        // Default to acq_dev = "ssd"
        if (acq_dev.size() == 0)
            acq_dev = "ssd";
        pair<bool, string> result;
        string pattern;
        if (acq_name.size() == 0) {
            // Turn off streaming
            pattern = "";
            chlog("Turning off streaming");
            _stream->stream_to_files(pattern, { }, 0);
            result.first = true;
            result.second = pattern;
        } else {
            try {
                pattern = ch_frb_l1::acqname_to_filename_pattern(acq_dev, acq_name, _stream->ini_params.beam_ids, acq_new);
                chlog("Streaming to filename pattern: " << pattern);
                if (acq_new && acq_meta.size()) {
                    // write metadata file in acquisition dir.
                    string acqdir = ch_frb_l1::acq_pattern_to_dir(pattern);
                    string fn = acqdir + "/metadata.json";
                    chlog("Writing acquisition metadata to " << fn);
                    FILE* fout = std::fopen(fn.c_str(), "w");
                    if (!fout) {
                        chlog("Failed to open metadata file for writing: " << fn << ": " << strerror(errno));
                    } else {
                        if (std::fwrite(acq_meta.c_str(), 1, acq_meta.size(), fout) != acq_meta.size()) {
                            chlog("Failed to write " << acq_meta.size() << " bytes of metadata to " << fn << ": " << strerror(errno));
                        }
                        if (std::fclose(fout)) {
                            chlog("Failed to close metadata file: " << fn << ": " << strerror(errno));
                        }
                    }
                }
                _stream->stream_to_files(pattern, beam_ids, 0);
                result.first = true;
                result.second = pattern;
            } catch (const std::exception& e) {
                chlog("Exception!");
                result.first = false;
                result.second = e.what();
                chlog("Failed to set streaming: " << e.what());
            }
        }
        // Pack return value into msgpack buffer
        msgpack::sbuffer buffer;
        msgpack::pack(buffer, result);
        //  Send reply back to client.
        zmq::message_t* reply = sbuffer_to_message(buffer);
        return _send_frontend_message(*client, *token_to_message(token), *reply);

    } else if (funcname == "stream_status") {

        unordered_map<string, string> dict;

        string stream_filename;
        vector<int> stream_beams;
        int stream_priority;
        int chunks_written;
        size_t bytes_written;
        _stream->get_streaming_status(stream_filename, stream_beams, stream_priority,
                                      chunks_written, bytes_written);

        dict["stream_filename"] = stream_filename;
        dict["stream_priority"] = std::to_string(stream_priority);
        dict["stream_chunks_written"] = std::to_string(chunks_written);
        dict["stream_bytes_written"] = std::to_string(bytes_written);
        
        // df for "ssd" and "nfs"
        struct statvfs vfs;
        if (statvfs("/frb-archiver-1", &vfs) == 0) {
            size_t gb = vfs.f_bsize * vfs.f_bavail / (1024 * 1024 * 1024);
            dict["nfs_gb_free"] = std::to_string((int)gb);
        }
        if (statvfs("/local", &vfs) == 0) {
            size_t gb = ((size_t)vfs.f_frsize * (size_t)vfs.f_bavail) / (size_t)(1024 * 1024 * 1024);
            dict["ssd_gb_free"] = std::to_string((int)gb);
        }

        // du in _last_stream_to_files
        /*
         if (_last_stream_to_files.size()) {
         // drop two directory components
         string acqdir = ch_frb_l1::acq_pattern_to_dir(_last_stream_to_files);
         try {
         size_t gb = ch_frb_l1::disk_space_used(acqdir) / (1024 * 1024 * 1024);
         dict["stream_gb_used"] = std::to_string((int)gb);
         } catch (const std::exception& e) {
         chlog("disk_space_used " << _last_stream_to_files << ": " << e.what());
         }
         }
         */

        // all my beams, as a comma-separated string
        string allbeams = "";
        for (int i=0; i<_stream->ini_params.beam_ids.size(); i++) {
            if (i) allbeams += ",";
            allbeams += std::to_string(_stream->ini_params.beam_ids[i]);
        }
        dict["all_beams"] = allbeams;
        // beams being streamed
        string strbeams = "";
        for (int i=0; i<stream_beams.size(); i++) {
            if (i) strbeams += ",";
            strbeams += std::to_string(stream_beams[i]);
        }
        dict["stream_beams"] = strbeams;
        
        // Pack return value into msgpack buffer
        msgpack::sbuffer buffer;
        msgpack::pack(buffer, dict);
        //  Send reply back to client.
        zmq::message_t* reply = sbuffer_to_message(buffer);
        return _send_frontend_message(*client, *token_to_message(token), *reply);

    } else if (funcname == "get_packet_rate") {
        // grab *start* and *period* arguments
        msgpack::object_handle oh = msgpack::unpack(req_data, request->size(), offset);
        if (oh.get().via.array.size != 2) {
            chlog("get_packet_rate RPC: failed to parse input arguments");
            return -1;
        }
        double start = oh.get().via.array.ptr[0].as<double>();
        double period = oh.get().via.array.ptr[1].as<double>();
        //chlog("get_packet_rate: start " << start << ", period " << period);
        shared_ptr<packet_counts> rate = _stream->get_packet_rates(start, period);
        PacketRate pr;
        if (rate) {
            pr.start = rate->start_time();
            pr.period = rate->period;
            pr.packets = rate->to_string();
            int total = 0;
            for (auto it=pr.packets.begin(); it!=pr.packets.end(); it++)
                total += it->second;
            chlog(_port << ": Retrieved packet rate for " << rate->start_time() << ", period " << rate->period << ", average counts " << (float)total/float(pr.packets.size()));
        } else {
            chlog("No packet rate available");
            pr.start = 0;
            pr.period = 0;
        }
        
        // Pack return value into msgpack buffer
        msgpack::sbuffer buffer;
        msgpack::pack(buffer, pr);
        //  Send reply back to client.
        zmq::message_t* reply = sbuffer_to_message(buffer);
        return _send_frontend_message(*client, *token_to_message(token), *reply);

    } else if (funcname == "get_packet_rate_history") {

        // grab arguments: *start*, *end*, *period*, *l0*
        msgpack::object_handle oh = msgpack::unpack(req_data, request->size(), offset);
        if (oh.get().via.array.size != 4) {
            chlog("get_packet_rate_history RPC: failed to parse input arguments");
            return -1;
        }
        double start = oh.get().via.array.ptr[0].as<double>();
        double end   = oh.get().via.array.ptr[1].as<double>();
        double period = oh.get().via.array.ptr[2].as<double>();
        vector<string> l0 = oh.get().via.array.ptr[3].as<vector<string> >();

        vector<shared_ptr<packet_counts> > packets = _stream->get_packet_rate_history(start, end, period);

        // For now, only compute the sum over L0 nodes.
        vector<double> times;
        vector<vector<double> > rates;

        for (size_t i=0; i<l0.size(); i++)
            rates.push_back(vector<double>());

        //for (int i=0; i<l0.size(); i++)
        //    chlog("packet history: getting l0 node " << l0[i]);
        //chlog("packet history: " << packets.size() << " time slices");

        // for each time slice
        for (auto it=packets.begin(); it!=packets.end(); it++) {
            int j;
            times.push_back((*it)->start_time());
            auto l0name=l0.begin();
            for (j=0; l0name != l0.end(); l0name++, j++) {
                int64_t val = 0;
                if (*l0name == "sum") {
                    // for each l0->npackets pair
                    for (auto it2=(*it)->counts.begin();
                         it2!=(*it)->counts.end(); it2++)
                        val += it2->second;
                } else {
                    // Yuck -- convert to string:int map!
                    // Should instead parse name to int and look up directly
                    auto scounts = (*it)->to_string();
                    auto pval = scounts.find(*l0name);
                    if (pval != scounts.end())
                        val = pval->second;
                }
                rates[j].push_back((double)val / (*it)->period);
            }
        }

        //chlog("times: " << times.size());
        
        pair<vector<double>,
             vector<vector<double> > > rtn = make_pair(times, rates);

        //chlog("Returning " << rtn.first.size() << " times");
        
        // Pack return value into msgpack buffer
        msgpack::sbuffer buffer;
        msgpack::pack(buffer, rtn);
        //  Send reply back to client.
        zmq::message_t* reply = sbuffer_to_message(buffer);
        return _send_frontend_message(*client, *token_to_message(token), *reply);

    } else if (funcname == "get_statistics") {
        //cout << "RPC get_statistics() called" << endl;
        // No input arguments, so don't unpack anything more.

        // Gather stats...
        vector<unordered_map<string, uint64_t> > stats = _stream->get_statistics();
        {
            // This is a bit of a HACK!
            // read and parse /proc/stat, add to stats[0].
            ifstream s("/proc/stat");
            string key;
            int arrayi = 0;

            double dt = time_diff(_time0, get_time());
            // /proc/stat values are in "jiffies"?
            stats[0]["procstat_time"] = dt * 100;

            for (; s.good();) {
                string word;
                s >> word;
                if ((word.size() == 0) && (s.eof()))
                    break;
                if (key.size() == 0) {
                    key = word;
                    arrayi = 0;
                } else {
                    uint64_t ival = stoll(word);
                    // HACK -- skip 0 values.
                    if (ival) {
                        string fullkey = "procstat_" + key + "_" + to_string(arrayi);
                        stats[0][fullkey] = ival;
                    }
                    arrayi++;
                    //cout << "set: " << fullkey << " = " << ival << endl;
                }
                if (s.peek() == '\n') {
                    key = "";
                }
            }
        }

        msgpack::sbuffer buffer;
        msgpack::pack(buffer, stats);
        //  Send reply back to client.
        //cout << "Sending RPC reply of size " << buffer.size() << endl;
        zmq::message_t* reply = sbuffer_to_message(buffer);
        //cout << "  client: " << msg_string(*client) << endl;
        return _send_frontend_message(*client, *token_to_message(token),
                                     *reply);

    } else if (funcname == "list_chunks") {
       // No input arguments, so don't unpack anything more.

        // Grab snapshot of all ringbufs...
        vector<tuple<uint64_t, uint64_t, uint64_t, uint64_t> > allchunks;

        intensity_network_stream::initializer ini = _stream->ini_params;
        for (auto beamit = ini.beam_ids.begin(); beamit != ini.beam_ids.end(); beamit++) {
            // Retrieve one beam at a time
            int beam = *beamit;
            vector<int> beams;
            beams.push_back(beam);
            vector<vector<pair<shared_ptr<assembled_chunk>, uint64_t> > > chunks = _stream->get_ringbuf_snapshots(beams);
            // iterate over beams (we only requested one)
            for (auto it1 = chunks.begin(); it1 != chunks.end(); it1++) {
                // iterate over chunks
                for (auto it2 = (*it1).begin(); it2 != (*it1).end(); it2++) {
                    allchunks.push_back(make_tuple((uint64_t)it2->first->beam_id,
                                                   it2->first->fpga_begin,
                                                   it2->first->fpga_end,
                                                   it2->second));
                }
            }
        }

	// KMS: I removed code here to retrieve messages queued for writing,
	// since we're currently trying to decide whether to keep the list_chunks
	// RPC, or phase it out!  
	//
	// If we do decide to keep the list_chunks RPC , then it would be easy to
	// add a member function to 'class ch_frb_io::output_device_pool' to return
	// the chunks queued for writing.

        msgpack::sbuffer buffer;
        msgpack::pack(buffer, allchunks);
        zmq::message_t* reply = sbuffer_to_message(buffer);
        //  Send reply back to client.
        return _send_frontend_message(*client, *token_to_message(token),
                                     *reply);

        /*
         The get_chunks() RPC is disabled for now.
    } else if (funcname == "get_chunks") {
    //cout << "RPC get_chunks() called" << endl;

        // grab GetChunks_Request argument
        msgpack::object_handle oh =
            msgpack::unpack(req_data, request.size(), offset);
        GetChunks_Request req = oh.get().as<GetChunks_Request>();

        vector<shared_ptr<assembled_chunk> > chunks;
        _get_chunks(stream, req.beams, req.min_chunk, req.max_chunk, chunks);
        // set compression flag... save original values and revert?
        for (auto it = chunks.begin(); it != chunks.end(); it++)
            (*it)->msgpack_bitshuffle = req.compress;

        msgpack::pack(buffer, chunks);
         */

    } else if (funcname == "write_chunks") {
        //cout << "RPC write_chunks() called" << endl;

        // grab WriteChunks_Request argument
        msgpack::object_handle oh = msgpack::unpack(req_data, request->size(), offset);
        WriteChunks_Request req = oh.get().as<WriteChunks_Request>();

        /*
         cout << "WriteChunks request: FPGA range " << req.min_fpga << "--" << req.max_fpga << endl;
         cout << "beams: [ ";
         for (auto beamit = req.beams.begin(); beamit != req.beams.end(); beamit++)
         cout << (*beamit) << " ";
         cout << "]" << endl;
         */

        // Retrieve the chunks requested.
        vector<shared_ptr<assembled_chunk> > chunks;
        _get_chunks(req.beams, req.min_fpga, req.max_fpga, chunks);

        //cout << "get_chunks: got " << chunks.size() << " chunks" << endl;

        // Keep a list of the chunks to be written; we'll reply right away with this list.
        vector<WriteChunks_Reply> reply;

	for (const auto &chunk: chunks) {
	    shared_ptr<l1_write_request> w = make_shared<l1_write_request> ();

            // Format the filename the chunk will be written to.
            w->filename = chunk->format_filename(req.filename_pattern);

            // Copy client ID
	    w->client = new zmq::message_t();
	    w->client->copy(client);

	    // Fill remaining fields and enqueue the write request for the I/O threads.
	    w->backend_queue = this->_backend_queue;
	    w->priority = req.priority;
	    w->chunk = chunk;
	    w->token = token;
	    
	    // Returns false if request failed to queue.  
	    bool success = _output_devices.enqueue_write_request(w);

	    // Record the status for this filename.
	    string status = success ? "QUEUED" : "FAILED";
	    string error_message = success ? "" : "write_request failed to queue";
	    set_writechunk_status(w->filename, status, error_message);

            WriteChunks_Reply rep;
            rep.beam = chunk->beam_id;
            rep.fpga0 = chunk->fpga_begin;
            rep.fpgaN = chunk->fpga_end - chunk->fpga_begin;
            rep.filename = w->filename;
            rep.success = success;
            reply.push_back(rep);
        }

        msgpack::sbuffer buffer;
        msgpack::pack(buffer, reply);
        zmq::message_t* replymsg = sbuffer_to_message(buffer);

        return _send_frontend_message(*client, *token_to_message(token),
                                     *replymsg);

    } else if (funcname == "get_writechunk_status") {

        // grab argument: string pathname
        msgpack::object_handle oh = msgpack::unpack(req_data, request->size(), offset);
        string pathname = oh.get().as<string>();

        // search the map of pathname -> (status, error_message)
        string status;
        string error_message;
        {
            ulock u(_status_mutex);

	    // DEBUG
	    chdebug("Request for status of " << pathname);
	    for (auto it=_write_chunk_status.begin(); it!=_write_chunk_status.end(); it++) {
	      chdebug("status[" << it->first << "] = " << it->second.first << ((it->first == pathname) ? " ***" : ""));
	    }

            auto val = _write_chunk_status.find(pathname);
            if (val == _write_chunk_status.end()) {
                status = "UNKNOWN";
            } else {
                status        = val->second.first;
                error_message = val->second.second;
            }
        }
        pair<string, string> result(status, error_message);

        msgpack::sbuffer buffer;
        msgpack::pack(buffer, result);
        //  Send reply back to client.
        zmq::message_t* reply = sbuffer_to_message(buffer);
        return _send_frontend_message(*client, *token_to_message(token),
                                      *reply);

    } else {
        // Silent failure?
        chlog("Error: unknown RPC function name: " << funcname);
        return -1;
    }
}


// Called periodically by the RpcServer thread.
void L1RpcServer::_check_backend_queue()
{
    for (;;) {
	shared_ptr<l1_backend_queue::entry> w = _backend_queue->dequeue_write_reply();
	if (!w)
	    return;

	// We received a WriteChunks_Reply from the I/O thread pool!
	// We need to do two things: update the writechunk_status hash, and
	// forward the reply to the client (if the 'client' pointer is non-null).

	const WriteChunks_Reply &rep = w->reply;
	
	// Set writechunk_status.
	const char *status = rep.success ? "SUCCEEDED" : "FAILED";
	set_writechunk_status(rep.filename, status, rep.error_message);

	zmq::message_t *client = w->client;
        //cout << "Write request finished: " << rep.filename << " " << status << endl;
	if (!client)
	    continue;

	// Format the reply sent to the client.
	msgpack::sbuffer buffer;
	msgpack::pack(buffer, rep);
	zmq::message_t* reply = sbuffer_to_message(buffer);
	zmq::message_t* token_msg = token_to_message(w->token);

	_send_frontend_message(*client, *token_msg, *reply);

	delete reply;
	delete client;
	delete token_msg;
    }
}


int L1RpcServer::_send_frontend_message(zmq::message_t& clientmsg,
                                        zmq::message_t& tokenmsg,
                                        zmq::message_t& contentmsg) {
    try {
        if (!(_frontend.send(clientmsg, ZMQ_SNDMORE) &&
              _frontend.send(tokenmsg, ZMQ_SNDMORE) &&
              _frontend.send(contentmsg))) {
            chlog("ERROR: sending RPC reply: " << strerror(zmq_errno()));
            return -1;
        }
    } catch (const zmq::error_t& e) {
        chlog("ERROR: sending RPC reply: " << e.what());
        return -1;
    }
    return 0;
}


// Helper function to retrieve requested assembled_chunks from the ring buffer.
void L1RpcServer::_get_chunks(const vector<int> &beams,
                              uint64_t min_fpga, uint64_t max_fpga,
                              vector<shared_ptr<assembled_chunk> > &chunks) {
    vector<vector<pair<shared_ptr<assembled_chunk>, uint64_t> > > ch;
    ch = _stream->get_ringbuf_snapshots(beams, min_fpga, max_fpga);
    // collapse vector-of-vectors to vector.
    for (auto beamit = ch.begin(); beamit != ch.end(); beamit++) {
        for (auto it2 = beamit->begin(); it2 != beamit->end(); it2++) {
            chunks.push_back(it2->first);
        }
    }
}<|MERGE_RESOLUTION|>--- conflicted
+++ resolved
@@ -411,13 +411,6 @@
         } else {
             chime_log_remove_server(addr);
         }
-<<<<<<< HEAD
-        //usleep(100000);
-        //chlog("chlog remote logging request received.  Hello!");
-=======
-        usleep(100000);
-        chlog("chlog remote logging request received.  Hello!");
->>>>>>> 8b721768
         return 0;
 
     } else if (funcname == "stream") {

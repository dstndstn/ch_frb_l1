// This is a toy program which receives a packet stream and doesn't do anything with it!
// The sender will usually be the counterpart toy program 'ch-frb-l0-simulate'.
//
// This is a placeholder for the full L1 process.  Currently data goes through the network and
// assembler threads, but doesn't get RFI-cleaned or dedispersed.  This will be expanded soon!
// In the meantime, it's still useful for timing the network receive code.

#include <cassert>
#include <iostream>
#include <sstream>
#include <thread>
#include <pthread.h>
#include <errno.h>
#include <string.h>
#include <unistd.h>
#include <ch_frb_io.hpp>
#include <l1-rpc.hpp>
#include <chlog.hpp>

using namespace std;
using namespace ch_frb_io;

// -------------------------------------------------------------------------------------------------
//
// Processing threads: we spawn one of these per beam, to process the real-time data.
// Currently this is a placeholder which reads the data and throws it away!

static void processing_thread_main(shared_ptr<ch_frb_io::intensity_network_stream> stream,
                                    int ithread) {
    chime_log_set_thread_name("proc-" + std::to_string(ithread));

    chlog("Processing thread main: thread " << ithread);

    const int nupfreq = 16;
    const int nalloc = ch_frb_io::constants::nfreq_coarse_tot * nupfreq * ch_frb_io::constants::nt_per_assembled_chunk;

    std::vector<float> intensity(nalloc, 0.0);
    std::vector<float> weights(nalloc, 0.0);

    for (;;) {
	// Get assembled data from netwrok
	auto chunk = stream->get_assembled_chunk(ithread);
	if (!chunk)
	    break;  // End-of-stream reached

	assert(chunk->nupfreq == nupfreq);

	// We call assembled_chunk::decode(), which extracts the data from its low-level 8-bit
	// representation to a floating-point array, but our processing currently stops there!
	chunk->decode(&intensity[0], &weights[0], ch_frb_io::constants::nt_per_assembled_chunk);
<<<<<<< HEAD
    cout << "Decoded beam " << chunk->beam_id << ", chunk " << chunk->ichunk << endl;

    /*
     stringstream ss;
     ss << "chunk-beam" << chunk->beam_id << "-ch" << chunk->ichunk << ".msgpack";
     string fn = ss.str();

     chunk->write_msgpack_file(fn);
     cout << "Wrote " << fn << endl;
     */
=======
        chlog("Decoded beam " << chunk->beam_id << ", chunk " << chunk->ichunk);
>>>>>>> c822d409
    }
}

static void usage()
{
    cerr << "usage: ch-frb-l1 [-r]\n" <<
        "      [-u <L1 udp-port>]\n" <<
        "      [-a <RPC address>] [-p <RPC port number>]\n" <<
        "      [-b <beam id> (may be repeated)]\n" <<
        "      [-h for help]" <<
        "   -r uses reference kernels instead of avx2 kernels\n" <<
        "  Addresses are like:\n" <<
        "   -a tcp://127.0.0.1:5555" << endl;
    exit(2);
}


int main(int argc, char **argv) {

    chime_log_open_socket();
    chime_log_set_thread_name("main");

    ch_frb_io::intensity_network_stream::initializer ini_params;

#ifdef __AVX2__
    ini_params.mandate_fast_kernels = true;
#else
    cerr << "Warning: this machine does not appear to have the AVX2 instruction set, fast kernels will be disabled\n";
#endif

    string rpc_port = "";
    int rpc_portnum = 0;

    int c;
    while ((c = getopt(argc, argv, "a:p:b:u:wh")) != -1) {
        switch (c) {
        case 'a':
            rpc_port = string(optarg);
            break;

        case 'p':
            rpc_portnum = atoi(optarg);
            break;

        case 'b':
            {
                int beam = atoi(optarg);
                ini_params.beam_ids.push_back(beam);
                break;
            }

        case 'u':
            {
                int udpport = atoi(optarg);
                ini_params.udp_port = udpport;
                break;
            }

        case 'r':
            ini_params.mandate_fast_kernels = false;
            ini_params.mandate_reference_kernels = true;
            break;

        case 'h':
        case '?':
        default:
            usage();
            return 0;
        }
    }
    argc -= optind;
    argv += optind;

    if (ini_params.beam_ids.size() == 0) {
        ini_params.beam_ids = { 0, 1, 2, 3, 4, 5, 6, 7 };
    }

    // Make input stream object
    auto stream = ch_frb_io::intensity_network_stream::make(ini_params);

    // Spawn one processing thread per beam
    std::vector<std::thread> processing_threads;
    for (int ibeam = 0; ibeam < ini_params.beam_ids.size(); ibeam++)
        // Note: the processing thread gets 'ibeam', not the beam id,
        // because that is what get_assembled_chunk() takes
        processing_threads.push_back(std::thread(std::bind(processing_thread_main, stream, ibeam)));

    if ((rpc_port.length() == 0) && (rpc_portnum == 0))
        rpc_port = "tcp://127.0.0.1:5555";
    else if (rpc_portnum)
        rpc_port = "tcp://127.0.0.1:" + to_string(rpc_portnum);

    chlog("Starting RPC server on " << rpc_port);
    L1RpcServer rpc(stream, rpc_port);
    rpc.start();

    // Start listening for packets.
    stream->start_stream();

    chlog("Waiting for network stream to end...");

    // This will block until the stream ends, and the network and assembler threads exit.
    // (The way this works is that the sender sends a special "end-of-stream" packet, to
    // indicate there is no more data, which initiates the stream shutdown process on the
    // receive side.)
    stream->join_threads();

    chlog("Network stream ended");

    // Join processing threads
    for (int ibeam = 0; ibeam < ini_params.beam_ids.size(); ibeam++) {
        chlog("Joining thread " << ibeam);
        processing_threads[ibeam].join();
    }

    return 0;
}<|MERGE_RESOLUTION|>--- conflicted
+++ resolved
@@ -48,20 +48,7 @@
 	// We call assembled_chunk::decode(), which extracts the data from its low-level 8-bit
 	// representation to a floating-point array, but our processing currently stops there!
 	chunk->decode(&intensity[0], &weights[0], ch_frb_io::constants::nt_per_assembled_chunk);
-<<<<<<< HEAD
-    cout << "Decoded beam " << chunk->beam_id << ", chunk " << chunk->ichunk << endl;
-
-    /*
-     stringstream ss;
-     ss << "chunk-beam" << chunk->beam_id << "-ch" << chunk->ichunk << ".msgpack";
-     string fn = ss.str();
-
-     chunk->write_msgpack_file(fn);
-     cout << "Wrote " << fn << endl;
-     */
-=======
         chlog("Decoded beam " << chunk->beam_id << ", chunk " << chunk->ichunk);
->>>>>>> c822d409
     }
 }
 

#include <unistd.h>
#include <iostream>
#include <sstream>
#include <ch_frb_io.hpp>
#include <l1-rpc.hpp>
#include <l1-prometheus.hpp>
#include <chlog.hpp>

using namespace std;
using namespace ch_frb_io;

int main(int argc, char** argv) {
    string port = "";
    int portnum = 0;
    int udpport = 0;
    int wait = 0;
    float chunksleep = 0;
    int nchunks = 100;
    vector<int> beams;
    int prometheus_port = 8081;
    string prometheus_ip = "";
    
    int c;
    while ((c = getopt(argc, argv, "a:p:b:P:c:u:ws:n:h")) != -1) {
        switch (c) {
        case 'a':
            port = string(optarg);
            break;

        case 'p':
            portnum = atoi(optarg);
            break;

        case 'b':
            beams.push_back(atoi(optarg));
            break;

        case 'P':
            prometheus_ip = string(optarg);
            break;

        case 'c':
            prometheus_port = atoi(optarg);
            break;
            
        case 'u':
            udpport = atoi(optarg);
            break;

        case 'w':
            wait = 1;
            break;

        case 's':
            chunksleep = atof(optarg);
            break;

        case 'n':
            nchunks = atoi(optarg);
            break;

        case 'h':
        case '?':
        default:
            cout << string(argv[0]) << ": [-a <address>] [-p <port number>] [-b <beam id>] [-P <prometheus IP>] [-c <prometheus port>] [-u <L1 udp-port>] [-w to wait indef] [-s <sleep between chunks>] [-n <N chunks>] [-h for help]" << endl;
            cout << "eg,  -a tcp://127.0.0.1:5555" << endl;
            cout << "     -p 5555" << endl;
            cout << "     -b 78" << endl;
            return 0;
        }
    }
    argc -= optind;
    argv += optind;

    chime_log_open_socket();
    chime_log_set_thread_name("main");

    int nupfreq = 4;
    int nt_per = 16;
    int fpga_per = 400;

    if (beams.size() == 0) {
        beams.push_back(77);
    }
    
    intensity_network_stream::initializer ini;
    for (int beam: beams)
        ini.beam_ids.push_back(beam);
    ini.nupfreq = nupfreq;
    ini.nt_per_packet = nt_per;
    ini.fpga_counts_per_sample = fpga_per;
    //ini.force_fast_kernels = HAVE_AVX2;
    ini.force_reference_kernels = true;
    
    ini.telescoping_ringbuf_capacity.push_back(4);
    ini.telescoping_ringbuf_capacity.push_back(4);
    ini.telescoping_ringbuf_capacity.push_back(4);
    ini.telescoping_ringbuf_capacity.push_back(4);
    
    if (udpport)
        ini.udp_port = udpport;

    output_device::initializer out_params;
    out_params.device_name = "/tmp";
    // debug
    out_params.verbosity = 3;
    std::shared_ptr<output_device> outdev = output_device::make(out_params);
    ini.output_devices.push_back(outdev);
    // Also add /frb-archiver-1 and -2.
    out_params.verbosity = 2;
    out_params.device_name = "/frb-archiver-1";
    ini.output_devices.push_back(output_device::make(out_params));
    out_params.device_name = "/frb-archiver-2";
    ini.output_devices.push_back(output_device::make(out_params));

    shared_ptr<intensity_network_stream> stream = intensity_network_stream::make(ini);
    stream->start_stream();

    prometheus_ip = prometheus_ip + to_string(prometheus_port);
    shared_ptr<ch_frb_l1::mask_stats_map> ms = make_shared<ch_frb_l1::mask_stats_map>();
    shared_ptr<L1PrometheusServer> prometheus_server =
        start_prometheus_server(prometheus_ip, stream, ms);
    if (!prometheus_server) {
        return -1;
    }
    cout << "Started prometheus server on " << prometheus_ip << endl;
    
    // listen on localhost only, for local-machine testing (trying to
    // listen on other ports triggers GUI window popup warnings on Mac
    // OSX)
    if ((port.length() == 0) && (portnum == 0))
        port = "tcp://127.0.0.1:5555";
    else if (portnum)
        port = "tcp://127.0.0.1:" + to_string(portnum);

    chlog("Starting RPC server on port " << port);
<<<<<<< HEAD
    vector<shared_ptr<const bonsai::dedisperser> > bonsais;
    L1RpcServer rpc(stream, ms, bonsais, port);
=======
    std::vector<std::shared_ptr<rf_pipelines::intensity_injector> > inj;
    L1RpcServer rpc(stream, inj, ms, true, port);
>>>>>>> 306278e9
    std::thread rpc_thread = rpc.start();

    std::random_device rd;
    std::mt19937 rng(rd());
    rng.seed(42);
    std::uniform_int_distribution<> rando(0,1);

    std::vector<int> consumed_chunks;

    int backlog = 0;
    int failed_push = 0;

    for (int ichunk=0; ichunk<nchunks; ichunk++) {
        assembled_chunk::initializer ini_params;
        for (int b: beams) {
            ini_params.beam_id = b;
            ini_params.nupfreq = nupfreq;
            ini_params.nt_per_packet = nt_per;
            ini_params.fpga_counts_per_sample = fpga_per;
            ini_params.ichunk = ichunk;

            unique_ptr<assembled_chunk> uch = assembled_chunk::make(ini_params);
            assembled_chunk* ch = uch.release();
            // Set all the data of this chunk to its chunk number.
            if (1) { //(chunk_data_ichunk) {
                for (int i=0; i<ch->nscales; i++) {
                    ch->scales[i] = 1.0;
                    ch->offsets[i] = 0.0;
                }
                for (int i=0; i<ch->ndata; i++) {
                    ch->data[i] = ichunk % 256;
                }
            }

            chlog("Injecting " << ichunk);
            if (stream->inject_assembled_chunk(ch))
                chlog("Injected " << ichunk);
            else {
                chlog("Inject failed (ring buffer full)");
                failed_push++;
            }

            // downstream thread consumes with a lag of 2...
            if (ichunk >= 2) {
                // Randomly consume 0 to 2 chunks
                shared_ptr<assembled_chunk> ach;
                if ((backlog > 0) && rando(rng)) {
                    cout << "Downstream consumes a chunk (backlog)" << endl;
                    ach = stream->get_assembled_chunk(0, false);
                    if (ach) {
                        cout << "  (chunk " << ach->ichunk << ")" << endl;
                        consumed_chunks.push_back(ach->ichunk);
                        backlog--;
                    }
                }
                if (rando(rng)) {
                    chlog("Downstream consumes a chunk");
                    ach = stream->get_assembled_chunk(0, false);
                    if (ach) {
                        chlog("  (chunk " << ach->ichunk << ")");
                        consumed_chunks.push_back(ach->ichunk);
                    } else
                        backlog++;
                }
                if (rando(rng)) {
                    chlog("Downstream consumes a chunk");
                    ach = stream->get_assembled_chunk(0, false);
                    if (ach) {
                        chlog("  (chunk " << ach->ichunk << ")");
                        consumed_chunks.push_back(ach->ichunk);
                    } else
                        backlog++;
                }
            }
        }

        cout << endl;
        stream->print_state();
        cout << endl;


        if (chunksleep)
            usleep(int(chunksleep * 1000000));

    }

    //cout << "End state:" << endl;
    //rb->print();
    //cout << endl;

    vector<vector<pair<shared_ptr<assembled_chunk>, uint64_t> > > chunks;
    chlog("Test retrieving chunks...");
    //rb->retrieve(30000000, 50000000, chunks);

    //vector<int> beams;
    //beams.push_back(beam);
    chunks = stream->get_ringbuf_snapshots(beams);
    stringstream ss;
    ss << "Got " << chunks.size() << " beams, with number of chunks:";
    for (auto it = chunks.begin(); it != chunks.end(); it++) {
        ss << " " << it->size();
    }
    string s = ss.str();
    chlog(s);


    int Nchunk = 1024 * 400;
    for (auto it = chunks.begin(); it != chunks.end(); it++) {
        cout << "[" << endl;
        for (auto it2 = it->begin(); it2 != it->end(); it2++) {
            shared_ptr<assembled_chunk> ch = it2->first;
            cout << "  chunk " << (ch->fpga_begin / Nchunk) << " to " <<
                (ch->fpga_end / Nchunk) << ", N chunks " <<
                ((ch->fpga_end - ch->fpga_begin) / Nchunk) << endl;
        }
        cout << "]" << endl;
    }

    cout << "State:" << endl;
    stream->print_state();


    for (int nwait=0;; nwait++) {
        if (rpc.is_shutdown())
            break;
        usleep(1000000);
        if (!wait && nwait >= 30)
            break;
    }
    chlog("Exiting");

    rpc.do_shutdown();
    rpc_thread.join();
}


/*
int main() {
    cout << "Creating ringbuf..." << endl;
    Ringbuf<int> rb(4);

    int a = 42;
    int b = 43;
    int c = 44;

    cout << "Pushing" << endl;
    rb.push(&a);
    cout << "Pushing" << endl;
    rb.push(&b);
    cout << "Pushing" << endl;
    rb.push(&c);

    cout << "Popping" << endl;
    shared_ptr<int> p1 = rb.pop();
    cout << "Popping" << endl;
    shared_ptr<int> p2 = rb.pop();
    cout << "Dropping" << endl;
    p1.reset();
    cout << endl;

    int d = 45;
    int e = 46;
    int f = 47;
    int g = 48;

    cout << "Pushing d..." << endl;
    shared_ptr<int> pd = rb.push(&d);

    cout << endl;
    cout << "Pushing e..." << endl;
    shared_ptr<int> pe = rb.push(&e);

    cout << endl;
    cout << "Pushing f..." << endl;
    shared_ptr<int> pf = rb.push(&f);

    cout << endl;
    cout << "Pushing g..." << endl;
    rb.push(&g);

    cout << "Done" << endl;

}
 */
<|MERGE_RESOLUTION|>--- conflicted
+++ resolved
@@ -134,13 +134,9 @@
         port = "tcp://127.0.0.1:" + to_string(portnum);
 
     chlog("Starting RPC server on port " << port);
-<<<<<<< HEAD
     vector<shared_ptr<const bonsai::dedisperser> > bonsais;
-    L1RpcServer rpc(stream, ms, bonsais, port);
-=======
     std::vector<std::shared_ptr<rf_pipelines::intensity_injector> > inj;
-    L1RpcServer rpc(stream, inj, ms, true, port);
->>>>>>> 306278e9
+    L1RpcServer rpc(stream, inj, ms, bonsais, true, port);
     std::thread rpc_thread = rpc.start();
 
     std::random_device rd;

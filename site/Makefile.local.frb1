--- conflicted
+++ resolved
@@ -16,17 +16,7 @@
 # Don't forget -std=c++11 -pthread -fPIC
 # Don't forget -march=native, since __AVX2__ is tested
 #
-<<<<<<< HEAD
 CXX ?= clang++
-
-DEBUG ?= no
-ifeq ($(DEBUG),no)
-     CPP := $(CXX) -std=c++11 -pthread -fPIC -march=native -Wall -O3 -ffast-math -funroll-loops -I. -I$(INCDIR) -I$(JSONCPP_INCDIR)
-else
-     CPP := $(CXX) -std=c++11 -pthread -fPIC -Wall -O0 -g -ffast-math -funroll-loops -I. -I$(INCDIR) -I$(JSONCPP_INCDIR)
-endif
-=======
-CXX ?= g++
 
 DEBUG ?= no
 ifeq ($(DEBUG),no)
@@ -35,7 +25,6 @@
      CPP := $(CXX) -std=c++11 -pthread -fPIC -Wall -O0 -g -march=native -ffast-math
 endif
 CPP += -I. -I$(INCDIR) -I$(JSONCPP_INCDIR)
->>>>>>> 77433252
 
 # Any C++ flags which should only be specified when linking 
 # Don't forget to put -L. and -L$(LIBDIR) on the command line (in this order)

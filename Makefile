--- conflicted
+++ resolved
@@ -79,17 +79,8 @@
 
 PYTHON ?= python
 
-<<<<<<< HEAD
-simulate_l0.so: simulate_l0_py.cpp setup.py simulate-l0.o file_utils.o yaml_paramfile.o
-	LINKFLAGS="$(CPP_LFLAGS) -lch_frb_io -lyaml-cpp" \
-	CPPFLAGS="$(CPP_CFLAGS)" \
-	CPP="$(CPP)" \
-	OBJS="simulate-l0.o file_utils.o yaml_paramfile.o" \
-	$(PYTHON) setup.py build_ext --inplace --force --build-temp .
-=======
 simulate_l0.so: simulate_l0_py.o simulate-l0.o file_utils.o yaml_paramfile.o
 	$(CPP) $(CPP_LFLAGS) -shared -o $@ $^ -lch_frb_io -lyaml-cpp $(LIBS_PYMODULE)
->>>>>>> 45a7df89
 
 ch-frb-test: ch-frb-test.cpp $(L1_OBJS)
 	$(CPP) -o $@ $^ $(CPP_CFLAGS) $(CPP_LFLAGS) -lch_frb_io -lzmq -lhdf5
